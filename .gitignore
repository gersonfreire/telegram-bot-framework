--- conflicted
+++ resolved
@@ -223,8 +223,6 @@
 
 # Custom rules (everything added below won't be overriden by 'Generate .gitignore File' if you use 'Update' option)
 
-<<<<<<< HEAD
-=======
 my.env
->>>>>>> 0f43c797
+my.env
 my.env