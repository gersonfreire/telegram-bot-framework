#!/usr/bin/env python
# -*- coding: utf-8 -*-

<<<<<<< HEAD
version = '0.2.8 Refactored to eliminate dependency on util_config.py'
=======
version = '0.2.8 Create a direct, no-running, synchronous send message method with an optional telegram bot token'
>>>>>>> 316a9a7c

# ------------------------------------------

from __init__ import *

import translations.translations as translations

class TlgBotFwk(Application):
    
    # ------------- util functions ------------------
    
    async def get_init_message(self): 
        try:
            post_init_message = f"""@{self.bot_name} *Started!*
_Version:_   `{version}`
_Host:_     `{self.hostname}`
_CWD:_ `{os.getcwd()}`
_Path:_
`{self.main_script_path}`"""    
            logger.info(f"{post_init_message}")  
            
            return post_init_message

        except Exception as e:
            logger.error(f"Error in get_init_message: {e}")
            return f'Sorry, we encountered an error: {e}'
    
    async def set_start_message(self, language_code:str, full_name:str, user_id:int): #, update, context):
        try:
            # language_code = context.user_data.get('language_code', update.effective_user.language_code)                           
            self.default_start_message = translations.get_translated_message(language_code, 'start_message', 'en', full_name, self.application.bot.name, self.application.bot.first_name)
            
            # if self.bot_owner and user_id == self.bot_owner:                          
            if user_id in self.admins_owner:                          
                self.default_start_message += f"{os.linesep}{os.linesep}_You are one of the bot admins:_` {self.admins_owner}`"
                self.default_start_message += f"{os.linesep}_User language code:_ `{language_code}`"
                self.default_start_message += f"{os.linesep}_Default language code:_ `{self.default_language_code}`"
            
                # language_code = context.user_data.get('language_code', update.effective_user.language_code)
                self.default_start_message += f"{os.linesep}{os.linesep}{await self.get_help_text(language_code, user_id)}"
        
        except Exception as e:
            logger.error(f"Error in set_start_message: {e}")
            return f'Sorry, we encountered an error: {e}'            
    
    async def set_admin_commands(self):
        """Set the admin commands to the bot menu

        Args:
            bot (_type_): _description_
            admin_id_list (_type_): _description_
            admin_commands (_type_): _description_
        """
        
        try:
            # for all admin users set the scope of the commands to chat_id
            for admin_id in self.admins_owner:
                await self.application.bot.set_my_commands(self.all_commands, scope={'type': 'chat', 'chat_id': admin_id})
                
        except Exception as e:
            logger.error(f"Error setting admin commands: {e}")
            return f'Sorry, we have a problem setting admin commands: {e}'
    
    async def send_admins_message(self, message: str, *args, **kwargs):
        """Send a message to all admin users

        Args:
            message (str): _description_
        """
        
        try:
            # send message to all admin users
            for admin_id in self.admins_owner:
                await self.application.bot.send_message(chat_id=admin_id, text=message)
            
        except Exception as e:
            logger.error(f"Error sending message to admin users: {e}")
            return f'Sorry, we have a problem sending message to admin users: {e}'
    
    async def cmd_show_config(self, update: Update, context: CallbackContext, *args, **kwargs):
        """Show the bot configuration settings

        Args:
            update (Update): _description_
            context (CallbackContext): _description_
        """
        
        try:            
            self.show_config_message = f"""*Bot Configuration Settings*{os.linesep}
_Bot Name:_ `{self.bot_name}`
_Bot Owner:_ `{self.bot_owner}`
_Bot Admins:_ `{self.admin_id_list if self.admin_id_list else ''}`
_Default Language Code:_ `{self.default_language_code}`
_Decrypted Token:_ `{self.token}`"""
# _Encrypted Token:_ `{self.encrypted_token}`
# _Encrypted Bot Owner:_ `{self.encrypted_bot_owner}`

            await update.message.reply_text(self.show_config_message, parse_mode=ParseMode.MARKDOWN)
            
        except Exception as e:
            logger.error(f"Error in cmd_show_config: {e}")
            await update.message.reply_text(f"Sorry, we encountered an error: {e}")
    
    # Function to add or update a setting in the .env file
    def add_or_update_env_setting(self, key, value):
        # Read the existing .env file
        if os.path.exists(self.env_file):
            with open(self.env_file, 'r') as file:
                lines = file.readlines()
        else:
            lines = []

        # Check if the key already exists
        key_exists = False
        for i, line in enumerate(lines):
            if line.startswith(f"{key}="):
                lines[i] = f"{key}={value}\n"
                key_exists = True
                break

        # If the key does not exist, add it
        if not key_exists:
            lines.append(f"{key}={value}\n")

        # Write the updated content back to the .env file
        with open(self.env_file, 'w') as file:
            file.writelines(lines)    
    
    def get_command_handlers(self, *args, **kwargs):
        
        command_dict = {}
            
        try:
            for handler_group in self.application.handlers.values():                    
                    for handler in handler_group:
                        try:
                            if isinstance(handler, CommandHandler):
                                command_name = list(handler.commands)[0]
                                command_description = handler.callback.__doc__.split("\n")[0] if handler.callback.__doc__ else command_name
                                command_filter = handler.filters
                                user_allowed = list(command_filter.user_ids)[0] if isinstance(command_filter, filters.User) else None
                                is_admin = True if isinstance(command_filter, filters.User) else False
                                command_dict[command_name] = {'command_description': command_description, 'is_admin': is_admin, 'user_allowed': user_allowed}
                                
                                # yield handler

                        except Exception as e:
                            logger.error(f"Error getting command description: {e}")
                            continue
        
        except Exception as e:
            logger.error(f"Error getting command description: {e}")
            return f'Sorry, we have a problem getting the command description: {e}'
        
        return command_dict
    
    async def get_help_text(self, language_code = None, current_user_id = None, *args, **kwargs):
        """Generates a help text from bot commands already set and the command handlers

        Args:
            language_code (_type_, optional): _description_. Defaults to None.
            current_user_id (_type_, optional): _description_. Defaults to None.

        Returns:
            _type_: _description_
        """
        
        try: 
            # set admin commands        
            await self.set_admin_commands()
                
            # get all commands from bot commands menu scope=BotCommandScopeDefault()
            self.common_users_commands = await self.application.bot.get_my_commands()
            self.admin_commands = await self.application.bot.get_my_commands(scope={'type': 'chat', 'chat_id': self.admins_owner[0]}) if self.admins_owner else []
            self.all_commands = tuple(list(self.common_users_commands) + list(self.admin_commands))
            
            language_code = self.default_language_code if not language_code else language_code
            
            self.help_text = translations.get_translated_message(language_code, 'help_message', self.default_language_code, self.application.bot.name)            
            
            for command in self.common_users_commands:
                self.help_text += f"/{command.command} - {command.description}{os.linesep}"
                
            # get a dictionary of command handlers
            command_dict = self.get_command_handlers()
            
            # convert the commands dictionary into help text and update command menu
            for command_name, command_data in command_dict.items():
                try:
                    if command_name not in [bot_command.command for bot_command in self.common_users_commands]:
                        if command_data['is_admin']:
                            if current_user_id in self.admins_owner:
                                self.help_text += f"/{command_name} - {command_data['command_description']}{os.linesep}"
                                
                                # add command got from command handler to telegram menu commands only to specific admin user
                                admin_commands_list = list(self.admin_commands)
                                admin_commands_list.append(BotCommand(command_name, command_data['command_description']))
                                self.admin_commands = tuple(admin_commands_list)
                                
                        else:
                            command_description = command_data['command_description']
                            self.help_text += f"/{command_name} - {command_description}{os.linesep}" 
                            
                            # Add command got from command handler to telegram menu commands
                            users_commands_list = list(self.common_users_commands)
                            users_commands_list.append(BotCommand(command_name, command_description))
                            self.common_users_commands = tuple(users_commands_list)
                        
                        self.all_commands = tuple(list(self.common_users_commands) + list(self.admin_commands)) 

                except Exception as e:
                    logger.error(f"Error adding command to menu: {e}")
                    continue
                
            # set new commands to telegram bot menu
            await self.application.bot.set_my_commands(self.common_users_commands)
            
            # concatenate tuples of admin and user commands                       
            await self.application.bot.set_my_commands(self.all_commands, scope={'type': 'chat', 'chat_id': self.bot_owner})
            
            # for all admin users set the scope of the commands to chat_id
            await self.set_admin_commands()
            
            # double check
            self.common_users_commands = await self.application.bot.get_my_commands()
            self.all_commands = await self.application.bot.get_my_commands(scope={'type': 'chat', 'chat_id': self.bot_owner})
                        
            return self.help_text
        
        except Exception as e:
            logger.error(f"Error getting commands: {e}")
            return f'Sorry, we have a problem getting the commands: {e}'
    
    def validate_token(self, token: str = None, quit_if_error = True, input_token = True):
        
        self.token_validated = False
        self.bot_info = None       
        
        try:           
            
            bot = Bot(token=token)
            self.loop = asyncio.get_event_loop()                
            self.bot_info = self.loop.run_until_complete(bot.get_me())
            # loop.close() 
            self.token_validated = True  
            
            return True          
        
        except Exception as e:
            logger.error(f"Error validating token: {e}")
            
            if input_token:
                token = input_with_timeout("You have 30 sec. to enter the bot token: ", 30)
                if self.validate_token(token, quit_if_error, False):
                    self.token = token
                    # self.bot_owner = int(input_with_timeout("You have 30 sec. to enter the bot owner id: ", 30))
                    self.bot_owner = int(input_with_timeout("You have 30 sec. to enter the bot owner id: ", 30))
                    # clear entire .env file
                    os.remove(self.env_file)
                    open(self.env_file, 'w').close()
                    dotenv.set_key(self.env_file, 'DEFAULT_BOT_TOKEN', self.token)
                    # dotenv.set_key(self.env_file, 'DEFAULT_BOT_OWNER', int(self.bot_owner)) 
                    self.add_or_update_env_setting('DEFAULT_BOT_OWNER', self.bot_owner)
                    
                    dotenv.load_dotenv(self.env_file)
                                       
                    return True
                
            if quit_if_error:
                input_with_timeout("Enter to close: ", 10)
                quit()
                
            return None
    
    def check_encrypt(self, decrypted_token: str = None, decrypted_bot_owner: str = None, decrypt_key = None, encrypted_token: str = None, encrypted_bot_owner: str = None):             
            
        def decrypt(encrypted_token, key):
            f = Fernet(key)
            # key = base64.urlsafe_b64decode(key.encode()).decode()
            # key = key.encode()
            # # Decrypt the string
            # decrypted_string = fernet.decrypt(encrypted_string).decode()
            # decrypted_token = f.decrypt(token.encode()).decode()
            decrypted_token = f.decrypt(encrypted_token).decode()
            return decrypted_token
        
        # encrypt the token and store it in the .env file
        def encrypt(decrypted_token, key):           
            f = Fernet(key)
            # Fernet key must be 32 url-safe base64-encoded bytes.
            # key = base64.urlsafe_b64decode(key.encode())
            # # Encrypt the string
            # encrypted_string = fernet.encrypt(original_string.encode()) 
            # encrypted_token = f.encrypt(decrypted_token.encode()).decode()
            encrypted_token = f.encrypt(decrypted_token.encode())
            return encrypted_token
        
        self.encrypt_ascii_key = os.environ.get('ENCRYPT_KEY', None) if not decrypt_key else decrypt_key 
            
        # First time, if there is not a crypto key yet, generate it and encrypt the token and save back to the .env file
        if not self.encrypt_ascii_key:
            
            # Define a literal string
            literal_string = "mysecretpassword1234567890123456"  # Must be 32 characters

            # Convert the literal string to bytes
            key_bytes = literal_string.encode()

            # Encode the byte string in URL-safe base64 format
            key = base64.urlsafe_b64encode(key_bytes)
                        
            # Convert key_bytes back to string literal
            key_string_literal = key_bytes.decode('utf-8')            

            # Encrypt a string
            fernet = Fernet(key) 
            
            # ------------------------------           
            
            self.token = os.environ.get('DEFAULT_BOT_TOKEN', None) if not decrypted_token else decrypted_token
            self.bot_owner = int(os.environ.get('DEFAULT_BOT_OWNER', None)) if not decrypted_bot_owner else int(decrypted_bot_owner)
                        
            self.encrypt_byte_key = key # Fernet.generate_key() # key 
            self.encrypt_ascii_key =  base64.urlsafe_b64encode(self.encrypt_byte_key).decode()     
            
            # update the .env file with the encrypted token
            self.encrypted_token = encrypt(self.token, self.encrypt_byte_key).decode()
            dotenv.set_key(self.env_file, 'ENCRYPTED_BOT_TOKEN', self.encrypted_token) 
            
            # update the .env file with the encrypted bot owner and the key
            self.encrypted_bot_owner = encrypt(str(self.bot_owner), self.encrypt_byte_key).decode()
            dotenv.set_key(self.env_file, 'ENCRYPTED_BOT_OWNER', self.encrypted_bot_owner) 
            
            # save the new encryption key to the .env file
            dotenv.set_key(self.env_file, 'ENCRYPT_KEY', self.encrypt_ascii_key) 
            
            # remove the decrypted token and the bot owner from the .env file
            dotenv.unset_key(self.env_file, 'DEFAULT_BOT_TOKEN')
            dotenv.unset_key(self.env_file, 'DEFAULT_BOT_OWNER')  
            
        else: 
            
            self.encrypted_token = os.environ.get('ENCRYPTED_BOT_TOKEN', None) if not encrypted_token else encrypted_token
            self.encrypted_bot_owner = os.environ.get('ENCRYPTED_BOT_OWNER', None) if not encrypted_bot_owner else int(decrypted_bot_owner)              
            
            self.encrypt_byte_key = base64.urlsafe_b64decode(self.encrypt_ascii_key.encode())
            
            # key_string_literal = key_bytes.decode('utf-8')  
            
            # Decrypt the token got from the .env file
            self.token = decrypt(self.encrypted_token, self.encrypt_byte_key)
            self.bot_owner = int(decrypt(str(self.encrypted_bot_owner), self.encrypt_byte_key)) 
    
    # --------------- Init stop bot event handlers--------------------

    async def post_init(self, application: Application) -> None:   

        try:
            self.bot_name = application.bot.username
            
            post_init_message = await self.get_init_message() 
            logger.info(f"{post_init_message}") 
            
            await self.set_start_message(self.default_language_code, 'Admin', self.admins_owner[0])
            
            post_init_message += f"{os.linesep}{os.linesep}{self.default_start_message}"
             
            self.common_users_commands = await application.bot.get_my_commands(scope=BotCommandScopeDefault())            
            logger.info(f"Get Current commands: {self.common_users_commands}")
            
            self.admin_commands = await application.bot.get_my_commands(scope={'type': 'chat', 'chat_id': self.admins_owner[0]}) if self.admins_owner else []
            
            self.all_commands = tuple(list(self.common_users_commands) + list(self.admin_commands))
            
            # for all admin users set the scope of the commands to chat_id
            await self.send_admins_message(message=post_init_message)
            
        except Exception as e:
            logger.error(f"Error: {e}")

    async def post_stop(self, application: Application) -> None:
        
        try:
            stop_message = f"_STOPPING_ @{self.bot_name} {os.linesep}`{hostname}`{os.linesep}`{__file__}` {bot_version}..."
            logger.info(stop_message)
                     
            await self.send_admins_message(message=stop_message)
            
        except Exception as e:
            logger.error(f"Error: {e}")
                
        sys.exit(0)

    # ---------------- Bot constructor and initializers -------    
    
    def __init__(self, 
        token: str = None,
        validate_token = True,
        quit_if_error = True,
        env_file: str = '.env', 
        bot_owner: str = None, 
        bot_defaults_build = Defaults(parse_mode=ParseMode.MARKDOWN, disable_web_page_preview=True), 
        disable_default_handlers = False,
        default_language_code = None,
        decrypt_key = None,
        disable_encryption = True,
        admin_id_list: list[int] = None,
        links: list[str] = ['https://github.com/gersonfreire/telegram-bot-framework']):
        
        try: 
            self.hostname = socket.getfqdn()
            self.main_script_path = sys.argv[0]
            self.bot_name = None
             
            self.env_file = env_file 
            self.logger = logger 
            self.token = token if token else ''
            self.bot_owner = bot_owner if bot_owner else ''
            self.admin_id_list = admin_id_list if admin_id_list else []
            self.all_commands = []

            # Create an empty .env file at run time if it does not exist
            if not os.path.exists(self.env_file):
                open(self.env_file, 'w').close() 
                # and add en empty line with token and bot owner
                dotenv.set_key(self.env_file, 'DEFAULT_BOT_TOKEN',self.token)
                # dotenv.set_key(self.env_file, 'DEFAULT_BOT_OWNER',self.bot_owner)            
            
            dotenv.load_dotenv(self.env_file)
            self.token = os.environ.get('DEFAULT_BOT_TOKEN', None) if not self.token else self.token
            self.bot_owner = int(os.environ.get('DEFAULT_BOT_OWNER', 999999)) if not self.bot_owner else self.bot_owner 
                 
            # read list of admin users from the .env file
            default_list = [self.bot_owner] + self.admin_id_list
            default_str = ','.join(map(str, default_list))
            self.admins_owner = [int(admin_id) for admin_id in os.environ.get('ADMIN_ID_LIST', default_str).split(',')]
            
            if validate_token:            
                self.validate_token(self.token, quit_if_error)  
            
            if not disable_encryption:
                # If there is a crypto key, decrypt the token and the bot_owner got from the .env file
                self.check_encrypt(token, bot_owner, decrypt_key)
            else:
                self.token = os.environ.get('DEFAULT_BOT_TOKEN', None) if not self.token else self.token
                self.bot_owner = int(os.environ.get('DEFAULT_BOT_OWNER', None)) if not self.bot_owner else int(self.bot_owner)
                               
            self.default_language_code = os.environ.get('DEFAULT_LANGUAGE_CODE', 'en-US') if not default_language_code else default_language_code
            
            self.disable_default_handlers = os.environ.get('DISABLE_DEFAULT_HANDLERS', False) if not disable_default_handlers else disable_default_handlers
            
            default_list=[] if not links else links
            self.useful_links = os.environ.get('USEFUL_LINKS', None)
            self.useful_links = self.useful_links.split(',') if self.useful_links else default_list 
            
            self.bot_defaults_build = bot_defaults_build 
            
            # Create an Application instance using the builder pattern            
            self.application = Application.builder().defaults(bot_defaults_build).token(self.token).post_init(self.post_init).post_stop(self.post_stop).build() 
            
            # save botname to .env file
            dotenv.set_key(self.env_file, 'BOT_NAME', self.bot_info.username)                       
            
            self.initialize_handlers()
            
        except Exception as e:
            logger.error(f"Error initializing bot: {e}")
            input_with_timeout("Enter to close: ", 10)
            quit()

    def initialize_handlers(self):
        
        try:
            # handles global errors
            self.application.add_error_handler(self.error_handler)
            
            if not self.disable_default_handlers:
                self.logger.info("Default handlers enabled")
            
                # Adding a simple command handler for the /start command
                start_handler = CommandHandler('start', self.default_start_handler)
                self.application.add_handler(start_handler)
                
                help_handler = CommandHandler('help', self.default_help_handler)
                self.application.add_handler(help_handler) 
            
            else:
                self.logger.info("Default handlers disabled")
            
            # handler for the /lang command to set the default language code
            set_language_code_handler = CommandHandler('lang', self.set_default_language, filters=filters.User(user_id=self.admins_owner))
            self.application.add_handler(set_language_code_handler)
            
            # add handler for the /userlang command to set the user language code
            set_user_language_handler = CommandHandler('userlang', self.set_user_language)
            self.application.add_handler(set_user_language_handler)
            
            # add handler for the /git command to update the bot's code from a git repository
            git_handler = CommandHandler('git', self.cmd_git, filters=filters.User(user_id=self.admins_owner))
            self.application.add_handler(git_handler)
            
            # add handler for the /restart command to restart the bot
            restart_handler = CommandHandler('restart', self.restart_bot, filters=filters.User(user_id=self.admins_owner))
            self.application.add_handler(restart_handler)
            
            # add handler for the /stop command to stop the bot
            stop_handler = CommandHandler('stop', self.stop_bot, filters=filters.User(user_id=self.admins_owner))
            self.application.add_handler(stop_handler)
            
            # add handler for the /showconfig command to show the bot configuration settings
            show_config_handler = CommandHandler('showconfig', self.cmd_show_config, filters=filters.User(user_id=self.admins_owner))
            self.application.add_handler(show_config_handler)
            
            # add version command handler
            version_handler = CommandHandler('version', self.cmd_version_handler, filters=filters.User(user_id=self.admins_owner))
            self.application.add_handler(version_handler)
            
            # add admin manage command handler
            admin_manage_handler = CommandHandler('admin', self.cmd_manage_admin, filters=filters.User(user_id=self.admins_owner))
            self.application.add_handler(admin_manage_handler)
            
            # add useful links command handler
            useful_links_handler = CommandHandler('links', self.cmd_manage_links)
            self.application.add_handler(useful_links_handler)
            
            self.application.add_handler(MessageHandler(filters.COMMAND, self.default_unknown_command))
            
        except Exception as e:
            logger.error(f"Error initializing handlers: {e}")
            return f'Sorry, we have a problem initializing handlers: {e}'
      
    # -------- Default command handlers --------
    
    @with_writing_action
    @with_log_admin
    async def cmd_manage_links(self, update: Update, context: CallbackContext) :
        """Manage the useful links of the bot

        Args:
            update (Update): _description_
            context (CallbackContext): _description_
        """
        
        try:
            # command with parameters is only allowed to admin users
            if len(update.message.text.split(' ')) > 1 and update.effective_user.id in self.admins_owner:
                link = update.message.text.split(' ')[1]
                
                if link not in self.useful_links:
                    self.useful_links.append(link)
                    await update.message.reply_text(f"_Link added:_ {os.linesep}{link}")
                else:
                    self.useful_links.remove(link)
                    await update.message.reply_text(f"_Link removed:_ {link}")
                
                #  save the new list of useful links to the .env file
                dotenv.set_key(self.env_file, 'USEFUL_LINKS', ','.join(self.useful_links))
            
            # convert the list of useful links to a line feeded string          
            useful_links_str = os.linesep.join(self.useful_links)
            await update.message.reply_text(f"_Useful links:_ {os.linesep}{useful_links_str}")
            
        except Exception as e:
            logger.error(f"Error: {e}")
            await update.message.reply_text(f"An error occurred: {e}")
    
    @with_writing_action
    @with_log_admin
    async def cmd_manage_admin(self, update: Update, context: CallbackContext, *args, **kwargs):
        """Manage the admin users of the bot

        Args:
            update (Update): _description_
            context (CallbackContext): _description_
        """
        
        try:
            if len(update.message.text.split(' ')) > 1:
                owner_list = int(update.message.text.split(' ')[1])
                
                if owner_list not in self.admins_owner:
                    self.admins_owner.append(owner_list)
                    await self.set_admin_commands()
                    await update.message.reply_text(f"_Admin user added:_ `{owner_list}`")
                else:
                    if owner_list == self.bot_owner:
                        await update.message.reply_text(f"_Bot owner cannot be removed:_ `{owner_list}`")
                    else:
                        self.admins_owner.remove(owner_list)
                        await self.set_admin_commands()
                        await update.message.reply_text(f"_Admin user removed:_ `{owner_list}`")

                # dotenv.set_key(self.env_file, 'ADMIN_ID_LIST', self.admins_owner)
                dotenv.set_key(self.env_file, 'ADMIN_ID_LIST', ','.join(map(str, self.admins_owner)))
                                    
            else:
                await update.message.reply_text(f"_Admin users:_ `{self.admins_owner}`")                  
            
        except Exception as e:
            logger.error(f"Error: {e}")
            await update.message.reply_text(f"An error occurred: {e}")  
    
    @with_writing_action
    @with_log_admin
    async def cmd_version_handler(self, update: Update, context: CallbackContext, *args, **kwargs):
        """Show the bot version

        Args:
            update (Update): _description_
            context (CallbackContext): _description_
        """
        
        try:
            init_message = await self.get_init_message()
            await update.message.reply_text(init_message)
        except Exception as e:
            logger.error(f"Error: {e}")
        
    @with_writing_action
    @with_log_admin 
    async def set_default_language(self, update: Update, context: CallbackContext, *args, **kwargs):
        """Set the language code for the bot

        Args:
            update (Update): _description_
            context (CallbackContext): _description_
        """
        
        if len(update.message.text.split(' ')) > 1:            
            self.default_language_code = update.message.text.split(' ')[1].lower()
            
        await update.message.reply_text(f"_Default language code set to:_ `{self.default_language_code}`")

    @with_writing_action
    @with_log_admin     
    async def set_user_language(self, update: Update, context: CallbackContext, *args, **kwargs):
        """Set the language code for the user

        Args:
            update (Update): _description_
            context (CallbackContext): _description_
        """
        
        if len(update.message.text.split(' ')) > 1:            
            context.user_data['language_code'] = update.message.text.split(' ')[1].lower()
            
        await update.message.reply_text(f"_User language code set to:_ `{context.user_data.get('language_code', update.effective_user.language_code)}`")
             
    @with_writing_action
    @with_log_admin     
    async def error_handler(self, update: Update, context: CallbackContext) -> None:
        self.logger.error(context.error)
        await self.application.bot.send_message(chat_id=self.bot_owner, text=str(context.error))        

    @with_writing_action
    @with_log_admin        
    async def default_unknown_command(self, update: Update, context: CallbackContext, *args, **kwargs):
        
        self.logger.info(f"Unknown command received from {update.effective_user.name}")
        
        language_code = context.user_data.get('language_code', update.effective_user.language_code)
        reply_message = translations.get_translated_message(language_code, 'command_not_implemented', 'en', update.message.text)   
        
        await update.message.reply_text(reply_message)

    @with_writing_action
    @with_log_admin
    async def default_start_handler(self, update: Update, context: CallbackContext, *args, **kwargs):
        
        try:              
            
            await self.set_start_message(update.effective_user.language_code, update.effective_user.full_name, update.effective_user.id)
                
            await update.message.reply_text(self.default_start_message.format(update.effective_user.first_name))
                
        except Exception as e:
            logger.error(f"Error in default_start_handler: {e}")
            await update.message.reply_text(f"Sorry, we encountered an error: {e}")

    @with_writing_action
    @with_log_admin            
    async def default_help_handler(self, update: Update, context: CallbackContext, *args, **kwargs):        
        
        # TODO: Show embedded help html page
        # append_buttons.append([InlineKeyboardButton('📖 Docs', url="https://telegra.ph/tlgfwk_help"),]) 
        
        language_code = context.user_data.get('language_code', update.effective_user.language_code)
        self.help_text = await self.get_help_text(language_code, update.effective_user.id)
        
        self.logger.info(f"Help command received from {update.effective_user.name}")
        
        # A simple start command response
        await update.message.reply_text(self.help_text)                        

    @with_writing_action
    @with_log_admin
    async def cmd_git(self, update: Update, context: CallbackContext):
        """Update the bot's version from a git repository"""
        
        try:
            # get the branch name from the message
            # branch_name = update.message.text.split(' ')[1]
            message = f"_Updating the bot's code from the branch..._" # `{branch_name}`"
            logger.info(message)
            await update.message.reply_text(message, parse_mode=ParseMode.MARKDOWN)
            
            # update the bot's code
            # command = f"git fetch origin {branch_name} && git reset --hard origin/{branch_name}"
            command = "git status"
            
            if len(update.effective_message.text.split(' ')) > 1:
                git_command = update.effective_message.text.split(' ')[1]
                logger.info(f"git command: {command}")
                command = f"git {git_command}"
            
            # execute system command and return the result
            # os.system(command=command)
            result = os.popen(command).read()
            self.logger.info(f"Result: {result}")
            
            result = f"_Result:_ `{result}`"
            
            await update.message.reply_text(result, parse_mode=ParseMode.MARKDOWN)
            
        except Exception as e:
            logger.error(f"Error: {e}")
            await update.message.reply_text(f"An error occurred: {e}")

    # https://github.com/python-telegram-bot/python-telegram-bot/issues/3718
    # https://github.com/python-telegram-bot/python-telegram-bot/wiki/Code-snippets#simple-way-of-restarting-the-bot
    @with_writing_action
    @with_log_admin
    async def restart_bot(self, update: Update, context: ContextTypes.DEFAULT_TYPE):
        try:
            await update.message.reply_text("_Restarting..._", parse_mode=ParseMode.MARKDOWN)
            args = sys.argv[:]
            args.insert(0, sys.executable)
            os.chdir(os.getcwd())
            os.execv(sys.executable, args)
            
        except Exception as e:
            logger.error(f"Error restarting bot: {e}")
            await update.message.reply_text(f"An error occurred while restarting the bot: {e}")
       
    @with_writing_action
    @with_log_admin            
    async def stop_bot(self, update: Update, context: ContextTypes.DEFAULT_TYPE):
        
        await update.message.reply_text(f"*{update._bot.username} STOPPED!*", parse_mode=ParseMode.MARKDOWN)

        args = sys.argv[:]
        # args.append('stop')
        # args = ['stop']
        args.insert(0, 'stop')
        args=None
        os.chdir(os.getcwd())
        # os.execv(sys.executable, args) 
        os.abort()        
    # ------------------------------------------

    def run(self):
        # Run the bot using the run_polling method
        self.application.run_polling()
        
if __name__ == '__main__':
    
    # Instantiate the bot
    app = TlgBotFwk() 
    
    # ----- How to´s -----
    
    # if first command line argument is "howto" execute the howto´s before starting the bot
    if len(sys.argv) > 1 and sys.argv[1] == 'howto':
        # How to send a direct, synchronously message without start the bot
        result = app.loop.run_until_complete(app.application.bot.send_message(chat_id=app.admins_owner[0], text=f"Bot started: {app.bot_name}"))
    
    # ----- Run the bot -----    
    app.run()<|MERGE_RESOLUTION|>--- conflicted
+++ resolved
@@ -1,11 +1,7 @@
 #!/usr/bin/env python
 # -*- coding: utf-8 -*-
 
-<<<<<<< HEAD
-version = '0.2.8 Refactored to eliminate dependency on util_config.py'
-=======
-version = '0.2.8 Create a direct, no-running, synchronous send message method with an optional telegram bot token'
->>>>>>> 316a9a7c
+version = '0.2.7 Added command to manage useful links like the Github repository of Bot'
 
 # ------------------------------------------
 
